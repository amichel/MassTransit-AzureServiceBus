--- conflicted
+++ resolved
@@ -1,110 +1,107 @@
-﻿<?xml version="1.0" encoding="utf-8"?>
-<Project ToolsVersion="4.0" DefaultTargets="Build" xmlns="http://schemas.microsoft.com/developer/msbuild/2003">
-  <PropertyGroup>
-    <Configuration Condition=" '$(Configuration)' == '' ">Debug</Configuration>
-    <Platform Condition=" '$(Platform)' == '' ">AnyCPU</Platform>
-    <ProductVersion>8.0.30703</ProductVersion>
-    <SchemaVersion>2.0</SchemaVersion>
-    <ProjectGuid>{0E9F5DB7-3FA0-444F-BF82-74947525AE62}</ProjectGuid>
-    <OutputType>Library</OutputType>
-    <AppDesignerFolder>Properties</AppDesignerFolder>
-    <RootNamespace>MassTransit.Transports.AzureServiceBus</RootNamespace>
-    <AssemblyName>MassTransit.Transports.AzureServiceBus</AssemblyName>
-    <TargetFrameworkVersion>v4.0</TargetFrameworkVersion>
-    <FileAlignment>512</FileAlignment>
-    <RestorePackages>true</RestorePackages>
-  </PropertyGroup>
-  <PropertyGroup Condition=" '$(Configuration)|$(Platform)' == 'Debug|AnyCPU' ">
-    <DebugSymbols>true</DebugSymbols>
-    <DebugType>full</DebugType>
-    <Optimize>false</Optimize>
-    <OutputPath>bin\Debug\</OutputPath>
-    <DefineConstants>DEBUG;TRACE</DefineConstants>
-    <ErrorReport>prompt</ErrorReport>
-    <WarningLevel>4</WarningLevel>
-  </PropertyGroup>
-  <PropertyGroup Condition=" '$(Configuration)|$(Platform)' == 'Release|AnyCPU' ">
-    <DebugType>pdbonly</DebugType>
-    <Optimize>true</Optimize>
-    <OutputPath>bin\Release\</OutputPath>
-    <DefineConstants>TRACE</DefineConstants>
-    <ErrorReport>prompt</ErrorReport>
-    <WarningLevel>4</WarningLevel>
-  </PropertyGroup>
-  <ItemGroup>
-    <Reference Include="Magnum, Version=2.0.0.4, Culture=neutral, processorArchitecture=MSIL">
-      <SpecificVersion>False</SpecificVersion>
-      <HintPath>..\packages\Magnum.2.0.0.4\lib\NET40\Magnum.dll</HintPath>
-    </Reference>
-    <Reference Include="MassTransit, Version=2.1.2.0, Culture=neutral, processorArchitecture=MSIL">
-      <HintPath>..\packages\MassTransit.2.1.0-prerelease\lib\net40\MassTransit.dll</HintPath>
-    </Reference>
-    <Reference Include="Microsoft.ServiceBus, Version=1.6.0.0, Culture=neutral, PublicKeyToken=31bf3856ad364e35, processorArchitecture=MSIL">
-      <HintPath>..\packages\WindowsAzure.ServiceBus.1.6.0.0\lib\net40-full\Microsoft.ServiceBus.dll</HintPath>
-    </Reference>
-    <Reference Include="System" />
-    <Reference Include="System.Core" />
-    <Reference Include="System.Runtime.Serialization" />
-    <Reference Include="Microsoft.CSharp" />
-    <Reference Include="System.Xml" />
-  </ItemGroup>
-  <ItemGroup>
-    <Compile Include="Configuration\AzureManagementEndpointManagement.cs" />
-    <Compile Include="Configuration\Credentials.cs" />
-    <Compile Include="Configuration\EndpointFactoryConfiguratorExtensions.cs" />
-    <Compile Include="Configuration\AzureServiceBusServiceBusExtensions.cs" />
-    <Compile Include="Configuration\AzureServiceBusFactoryConfiguratorImpl.cs" />
-    <Compile Include="Configuration\PreSharedKeyCredentials.cs" />
-<<<<<<< HEAD
-    <Compile Include="Configuration\ReceiverSettingsImpl.cs" />
-=======
-    <Compile Include="Configuration\PublishEndpointInterceptor.cs" />
-    <Compile Include="Configuration\PublishEndpointSinkLocator.cs" />
->>>>>>> 5be93342
-    <Compile Include="Constants.cs" />
-    <Compile Include="InboundTransportImpl.cs" />
-    <Compile Include="Properties\InternalsVisibleTo.cs" />
-    <Compile Include="Internal\EndpointAsyncLoggerExtensions.cs" />
-    <Compile Include="Internal\TaskExtensions.cs" />
-    <Compile Include="Management\AzureManagement.cs" />
-    <Compile Include="Management\AzureManagementImpl.cs" />
-    <Compile Include="MessageEnvelope.cs" />
-    <Compile Include="AzureMessageNameFormatter.cs" />
-    <Compile Include="OutboundTransportImpl.cs" />
-    <Compile Include="PerConnectionReceiver.cs" />
-    <Compile Include="Properties\AssemblyInfo.cs" />
-    <Compile Include="AzureServiceBusEndpointAddressImpl.cs" />
-    <Compile Include="ConnectionImpl.cs" />
-    <Compile Include="MessageSenderImpl.cs" />
-    <Compile Include="QueueDescriptionImpl.cs" />
-    <Compile Include="Testing\BusTestScenarioExtensions.cs" />
-    <Compile Include="TopicSubscriptionObserver.cs" />
-    <Compile Include="TransportFactoryImpl.cs" />
-    <Compile Include="Testing\AzureServiceBusScenarioBuilder.cs" />
-    <Compile Include="TopicDescriptionImpl.cs" />
-    <Compile Include="Management\NamespaceManagerExtensions.cs" />
-  </ItemGroup>
-  <ItemGroup>
-    <None Include="app.config" />
-    <None Include="packages.config" />
-  </ItemGroup>
-  <ItemGroup />
-  <ItemGroup>
-    <ProjectReference Include="..\MassTransit.Async\MassTransit.Async.fsproj">
-      <Project>{47AC8FB8-C8F9-47E8-A303-7D673E2E24DE}</Project>
-      <Name>MassTransit.Async</Name>
-    </ProjectReference>
-    <ProjectReference Include="..\MassTransit.AzureServiceBus\MassTransit.AzureServiceBus.csproj">
-      <Project>{CCD26EDA-5048-4752-863D-4301173DCC93}</Project>
-      <Name>MassTransit.AzureServiceBus</Name>
-    </ProjectReference>
-  </ItemGroup>
-  <Import Project="$(MSBuildToolsPath)\Microsoft.CSharp.targets" />
-  <!-- To modify your build process, add your task inside one of the targets below and uncomment it. 
-       Other similar extension points exist, see Microsoft.Common.targets.
-  <Target Name="BeforeBuild">
-  </Target>
-  <Target Name="AfterBuild">
-  </Target>
-  -->
+﻿<?xml version="1.0" encoding="utf-8"?>
+<Project ToolsVersion="4.0" DefaultTargets="Build" xmlns="http://schemas.microsoft.com/developer/msbuild/2003">
+  <PropertyGroup>
+    <Configuration Condition=" '$(Configuration)' == '' ">Debug</Configuration>
+    <Platform Condition=" '$(Platform)' == '' ">AnyCPU</Platform>
+    <ProductVersion>8.0.30703</ProductVersion>
+    <SchemaVersion>2.0</SchemaVersion>
+    <ProjectGuid>{0E9F5DB7-3FA0-444F-BF82-74947525AE62}</ProjectGuid>
+    <OutputType>Library</OutputType>
+    <AppDesignerFolder>Properties</AppDesignerFolder>
+    <RootNamespace>MassTransit.Transports.AzureServiceBus</RootNamespace>
+    <AssemblyName>MassTransit.Transports.AzureServiceBus</AssemblyName>
+    <TargetFrameworkVersion>v4.0</TargetFrameworkVersion>
+    <FileAlignment>512</FileAlignment>
+    <RestorePackages>true</RestorePackages>
+  </PropertyGroup>
+  <PropertyGroup Condition=" '$(Configuration)|$(Platform)' == 'Debug|AnyCPU' ">
+    <DebugSymbols>true</DebugSymbols>
+    <DebugType>full</DebugType>
+    <Optimize>false</Optimize>
+    <OutputPath>bin\Debug\</OutputPath>
+    <DefineConstants>DEBUG;TRACE</DefineConstants>
+    <ErrorReport>prompt</ErrorReport>
+    <WarningLevel>4</WarningLevel>
+  </PropertyGroup>
+  <PropertyGroup Condition=" '$(Configuration)|$(Platform)' == 'Release|AnyCPU' ">
+    <DebugType>pdbonly</DebugType>
+    <Optimize>true</Optimize>
+    <OutputPath>bin\Release\</OutputPath>
+    <DefineConstants>TRACE</DefineConstants>
+    <ErrorReport>prompt</ErrorReport>
+    <WarningLevel>4</WarningLevel>
+  </PropertyGroup>
+  <ItemGroup>
+    <Reference Include="Magnum, Version=2.0.0.4, Culture=neutral, processorArchitecture=MSIL">
+      <SpecificVersion>False</SpecificVersion>
+      <HintPath>..\packages\Magnum.2.0.0.4\lib\NET40\Magnum.dll</HintPath>
+    </Reference>
+    <Reference Include="MassTransit, Version=2.1.2.0, Culture=neutral, processorArchitecture=MSIL">
+      <HintPath>..\packages\MassTransit.2.1.0-prerelease\lib\net40\MassTransit.dll</HintPath>
+    </Reference>
+    <Reference Include="Microsoft.ServiceBus, Version=1.6.0.0, Culture=neutral, PublicKeyToken=31bf3856ad364e35, processorArchitecture=MSIL">
+      <HintPath>..\packages\WindowsAzure.ServiceBus.1.6.0.0\lib\net40-full\Microsoft.ServiceBus.dll</HintPath>
+    </Reference>
+    <Reference Include="System" />
+    <Reference Include="System.Core" />
+    <Reference Include="System.Runtime.Serialization" />
+    <Reference Include="Microsoft.CSharp" />
+    <Reference Include="System.Xml" />
+  </ItemGroup>
+  <ItemGroup>
+    <Compile Include="Configuration\AzureManagementEndpointManagement.cs" />
+    <Compile Include="Configuration\Credentials.cs" />
+    <Compile Include="Configuration\EndpointFactoryConfiguratorExtensions.cs" />
+    <Compile Include="Configuration\AzureServiceBusServiceBusExtensions.cs" />
+    <Compile Include="Configuration\AzureServiceBusFactoryConfiguratorImpl.cs" />
+    <Compile Include="Configuration\PreSharedKeyCredentials.cs" />
+    <Compile Include="Configuration\ReceiverSettingsImpl.cs" />
+    <Compile Include="Configuration\PublishEndpointInterceptor.cs" />
+    <Compile Include="Configuration\PublishEndpointSinkLocator.cs" />
+    <Compile Include="Constants.cs" />
+    <Compile Include="InboundTransportImpl.cs" />
+    <Compile Include="Properties\InternalsVisibleTo.cs" />
+    <Compile Include="Internal\EndpointAsyncLoggerExtensions.cs" />
+    <Compile Include="Internal\TaskExtensions.cs" />
+    <Compile Include="Management\AzureManagement.cs" />
+    <Compile Include="Management\AzureManagementImpl.cs" />
+    <Compile Include="MessageEnvelope.cs" />
+    <Compile Include="AzureMessageNameFormatter.cs" />
+    <Compile Include="OutboundTransportImpl.cs" />
+    <Compile Include="PerConnectionReceiver.cs" />
+    <Compile Include="Properties\AssemblyInfo.cs" />
+    <Compile Include="AzureServiceBusEndpointAddressImpl.cs" />
+    <Compile Include="ConnectionImpl.cs" />
+    <Compile Include="MessageSenderImpl.cs" />
+    <Compile Include="QueueDescriptionImpl.cs" />
+    <Compile Include="Testing\BusTestScenarioExtensions.cs" />
+    <Compile Include="TopicSubscriptionObserver.cs" />
+    <Compile Include="TransportFactoryImpl.cs" />
+    <Compile Include="Testing\AzureServiceBusScenarioBuilder.cs" />
+    <Compile Include="TopicDescriptionImpl.cs" />
+    <Compile Include="Management\NamespaceManagerExtensions.cs" />
+  </ItemGroup>
+  <ItemGroup>
+    <None Include="app.config" />
+    <None Include="packages.config" />
+  </ItemGroup>
+  <ItemGroup />
+  <ItemGroup>
+    <ProjectReference Include="..\MassTransit.Async\MassTransit.Async.fsproj">
+      <Project>{47AC8FB8-C8F9-47E8-A303-7D673E2E24DE}</Project>
+      <Name>MassTransit.Async</Name>
+    </ProjectReference>
+    <ProjectReference Include="..\MassTransit.AzureServiceBus\MassTransit.AzureServiceBus.csproj">
+      <Project>{CCD26EDA-5048-4752-863D-4301173DCC93}</Project>
+      <Name>MassTransit.AzureServiceBus</Name>
+    </ProjectReference>
+  </ItemGroup>
+  <Import Project="$(MSBuildToolsPath)\Microsoft.CSharp.targets" />
+  <!-- To modify your build process, add your task inside one of the targets below and uncomment it. 
+       Other similar extension points exist, see Microsoft.Common.targets.
+  <Target Name="BeforeBuild">
+  </Target>
+  <Target Name="AfterBuild">
+  </Target>
+  -->
 </Project>